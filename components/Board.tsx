import { Platform, Pressable, StyleSheet, View } from "react-native";
import React, { useEffect, useRef, useState } from "react";
import DrawPad, { DrawPadHandle } from "./Drawpad";
import {
  Eraser,
  Eye,
  LucideProps,
  PenLine,
  RotateCcw,
  Undo,
} from "lucide-react-native";
import { useThemeColor } from "@/hooks/useThemeColor";
import { ThemedText } from "./ThemedText";
import Animated, {
  runOnJS,
  SharedValue,
  useAnimatedReaction,
  useAnimatedStyle,
  useDerivedValue,
  useSharedValue,
  withTiming,
} from "react-native-reanimated";
import MaskedText from "./MaskedText";

const ICON_PROPS: LucideProps = {
  size: 21,
  strokeWidth: 1.8,
};
const BTN_HEIGHT = 38;
const isWeb = Platform.OS === "web";

export default function Board() {
  const text = useThemeColor({}, "text");
  const padRef = useRef<DrawPadHandle>(null);
  const pathLength = useSharedValue<number>(0);
  const playing = useSharedValue<boolean>(false);
  const signed = useSharedValue<boolean>(false);

  const handleErase = () => {
    if (padRef.current) {
      padRef.current.erase();
    }
  };
  const handleUndo = () => {
    if (padRef.current) {
      padRef.current.undo();
    }
  };
  const handleReset = () => {
    if (padRef.current) {
      padRef.current.erase();
    }
  };
  const handlePreview = () => {
    if (padRef.current) {
      padRef.current.play();
    }
  };

  const handleStop = () => {
    if (padRef.current) {
      padRef.current.stop();
    }
  };

  const handleSign = () => {
    if (padRef.current) {
      handleStop();
      setTimeout(() => {
        playing.value = true;
      }, 0);
      padRef.current.play();
    }
  };

  return (
    <View
      style={{
        boxShadow: "0px 2px 8px #00000015",
        borderRadius: 16,
        overflow: "hidden",
        borderWidth: 1,
        borderColor: text + "25",
        maxWidth: 480,
        width: "92%",
        alignSelf: "center",
        height: 300,
      }}
    >
      <HeaderBar
        onReset={handleReset}
        onPreview={handlePreview}
        pathLength={pathLength}
      />
      <DrawPad
        ref={padRef}
        stroke={text}
        pathLength={pathLength}
        playing={playing}
        signed={signed}
      />
      <ActionBar
        onErase={handleErase}
        onUndo={handleUndo}
        onStop={handleStop}
        onPlay={handleSign}
        pathLength={pathLength}
        signed={signed}
      />
    </View>
  );
}

const ActionBar = ({
  onErase,
  onUndo,
  onStop,
  onPlay,
  pathLength,
  signed,
}: {
  onErase: () => void;
  onUndo: () => void;
  onStop: () => void;
  onPlay: () => void;
  pathLength: SharedValue<number>;
  signed: SharedValue<boolean>;
}) => {
  const text = useThemeColor({}, "text");
  const buttonWidth = 140;
  const pressing = useSharedValue(false);
  const [inputType, setInputType] = useState<"touch" | "mouse" | "pen" | null>(
    null
  );

  const iconProps: LucideProps = {
    ...ICON_PROPS,
    color: text,
  };

  useAnimatedReaction(
    () => pressing.value,
    (isPressing) => {
      if (isPressing) {
        runOnJS(onPlay)();
      } else {
        runOnJS(onStop)();
      }
    }
  );

  useEffect(() => {
    if (!isWeb) return;
    const handlePointer = (e: PointerEvent) =>
      setInputType(e.pointerType as any);
    window.addEventListener("pointerdown", handlePointer);
    return () => window.removeEventListener("pointerdown", handlePointer);
  }, []);

<<<<<<< HEAD
  const progress = useDerivedValue(() => {
    const shouldAnimate =
      (signed.value || pressing.value) && pathLength.value > 0;
    const duration = pressing.value ? pathLength.value * 2 : 0;
=======
  const progress = useSharedValue(0);
  const previousProgress = useSharedValue(0);

  useDerivedValue(() => {
    const total = pathLength.value;
    const active = (signed.value || pressing.value) && total > 0;

    const factor = pressing.value ? 1 : 1 - progress.value;
    const duration = total * 2 * (active ? factor : previousProgress.value);

    if (active) previousProgress.value = progress.value;
>>>>>>> 05ee4aef

    progress.value = withTiming(active ? 1 : 0, { duration });
  });

  useAnimatedReaction(
    () => progress.value,
    (currentProgress) => {
      if (currentProgress === 1) {
        signed.value = pathLength.value > 0 && pressing.value;
      } else {
        signed.value = false;
      }
    }
  );

  const slideAnimatedStyle = useAnimatedStyle(() => ({
    width:
      signed.value || (isWeb && signed.value)
        ? buttonWidth
        : isWeb
        ? 0
        : buttonWidth * progress.value,
  }));

  const signedAnimatedStyle = useAnimatedStyle(() => {
    return {
      transform: [
        {
          translateY: withTiming(signed.value ? BTN_HEIGHT : 0),
        },
      ],
    };
  });

  const startPressing = () => {
    pressing.value = !signed.value && pathLength.value > 0;
  };

  const stopPressing = () => {
    pressing.value = false;
  };

  return (
    <View
      style={{
        padding: 8,
        justifyContent: "space-between",
        flexDirection: "row",
        alignItems: "center",
      }}
    >
      <Animated.View
        style={[
          {
            flexDirection: "row",
            gap: 12,
            opacity: 0.6,
          },
          signedAnimatedStyle,
        ]}
      >
        <Pressable onPress={onUndo} style={styles.button}>
          <Undo {...iconProps} />
        </Pressable>
        <Pressable onPress={onErase} style={styles.button}>
          <Eraser {...iconProps} />
        </Pressable>
      </Animated.View>
      <View>
        <Pressable
          style={[
            styles.confirmBtnBlock,
            styles.confirmBtn,
            { backgroundColor: text + "20", width: buttonWidth },
          ]}
          {...(isWeb && inputType !== "mouse"
            ? {
                onTouchStart: startPressing,
                onTouchEnd: stopPressing,
                onTouchCancel: stopPressing,
              }
            : {
                onPressIn: startPressing,
                onPressOut: stopPressing,
              })}
        >
          <Animated.View
            style={[
              {
                backgroundColor: "#D1FADC",
                ...StyleSheet.absoluteFillObject,
              },
              slideAnimatedStyle,
            ]}
          />
          <Animated.View style={[signedAnimatedStyle]}>
            <View style={[styles.confirmBtnBlock, {}]}>
              <ThemedText style={{ fontSize: 15, color: "#1B7F3E" }}>
                Signed
              </ThemedText>
            </View>
            <View style={styles.confirmBtnBlock}>
              <MaskedText
                color="#1B7F3E"
                baseColor="#D1FADC"
                text="Hold to confirm"
                animatedStyle={slideAnimatedStyle}
                pathLength={pathLength}
                pressing={pressing}
                signed={signed}
              />
            </View>
          </Animated.View>
        </Pressable>
      </View>
    </View>
  );
};

const HeaderBar = ({
  onReset,
  onPreview,
  pathLength,
}: {
  onPreview?: () => void;
  onReset?: () => void;
  pathLength: SharedValue<number>;
}) => {
  const text = useThemeColor({}, "text");

  const iconProps: LucideProps = {
    ...ICON_PROPS,
    size: 20,
    color: text,
  };

  const animatedStyle = useAnimatedStyle(() => {
    return {
      transform: [
        {
          translateY: withTiming(pathLength.value > 0 ? 0 : -50, {
            duration: 300,
          }),
        },
      ],
    };
  });

  return (
    <View
      style={{
        flexDirection: "row",
        gap: 12,
        opacity: 0.6,
        paddingHorizontal: 12,
        alignItems: "center",
      }}
    >
      <Pressable>
        <PenLine {...iconProps} />
      </Pressable>
      <ThemedText style={{ lineHeight: 48 }}>Draw signature</ThemedText>
      <Animated.View
        style={[
          {
            flex: 1,
            flexDirection: "row",
            gap: 12,
            alignItems: "center",
            justifyContent: "flex-end",
          },
          animatedStyle,
        ]}
      >
        <Pressable onPress={onPreview} style={styles.headerBtn}>
          <Eye {...iconProps} size={22} />
        </Pressable>
        <Pressable onPress={onReset} style={styles.headerBtn}>
          <RotateCcw {...iconProps} size={19} />
        </Pressable>
      </Animated.View>
    </View>
  );
};

const styles = StyleSheet.create({
  button: {
    paddingLeft: 12,
  },
  headerBtn: {
    paddingRight: 6,
  },
  confirmBtn: {
    borderRadius: 6,
    overflow: "hidden",
    justifyContent: "flex-end",
    alignItems: "stretch",
  },
  confirmBtnBlock: {
    height: BTN_HEIGHT,
    alignItems: "center",
    justifyContent: "center",
  },
});<|MERGE_RESOLUTION|>--- conflicted
+++ resolved
@@ -157,12 +157,6 @@
     return () => window.removeEventListener("pointerdown", handlePointer);
   }, []);
 
-<<<<<<< HEAD
-  const progress = useDerivedValue(() => {
-    const shouldAnimate =
-      (signed.value || pressing.value) && pathLength.value > 0;
-    const duration = pressing.value ? pathLength.value * 2 : 0;
-=======
   const progress = useSharedValue(0);
   const previousProgress = useSharedValue(0);
 
@@ -174,7 +168,6 @@
     const duration = total * 2 * (active ? factor : previousProgress.value);
 
     if (active) previousProgress.value = progress.value;
->>>>>>> 05ee4aef
 
     progress.value = withTiming(active ? 1 : 0, { duration });
   });
